--- conflicted
+++ resolved
@@ -6,11 +6,7 @@
   <parent>
     <groupId>io.confluent.support</groupId>
     <artifactId>support-metrics-common-parent</artifactId>
-<<<<<<< HEAD
     <version>3.1.0-SNAPSHOT</version>
-=======
-    <version>3.0.0</version>
->>>>>>> 5b968e53
   </parent>
 
   <groupId>io.confluent.support</groupId>
